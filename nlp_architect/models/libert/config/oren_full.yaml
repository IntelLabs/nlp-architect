max_epochs: 10
model_type: libert # bert or libert
<<<<<<< HEAD
#base_init: [true, false]
base_init: [false]
=======
baseline: [true, false]
>>>>>>> 067defa7

data: rl rd lr ld dr dl # relative to nlp_architect/models/li_bert/data/preprocessed_conll
limit_data: 1.0
splits: 3
seeds: [11,25,26]
tag: # optional: name this experiment version
metric: asp_f1
baseline_str: libert_baseline
baseline_version: version_baseline

num_workers: 44
gpus: [2,3]
parallel: true

li_layer: #5
li_layers: #[2]
all_layers: true
relation: ""
parse_probs: false
replace_final: false
duplicated_rels: false
transpose: false
fourteen_head: false
use_syntactic_rels: false

do_train: true
do_predict: true

overwrite_cache: true # if false, loads features from cached file (faster)
cache_dir: # default: nlp-architect/nlp_architect/cache
output_dir: # default: nlp-architect/nlp_architect/cache/li-bert-models
labels: labels.txt # relative to nlp_architect/models/li_bert/data

model_name_or_path: bert-base-uncased
train_batch_size: 8
eval_batch_size: 8
max_seq_length: 64
adam_epsilon: 1.0e-08
fast_dev_run: false
accumulate_grad_batches: 1
learning_rate: 5.0e-05
gradient_clip_val: 1.0
n_tpu_cores: 0
resume_from_checkpoint: null
tokenizer_name: null
val_check_interval: 1.0
warmup_steps: 0
weight_decay: 0.0
logger: true<|MERGE_RESOLUTION|>--- conflicted
+++ resolved
@@ -1,11 +1,7 @@
 max_epochs: 10
 model_type: libert # bert or libert
-<<<<<<< HEAD
 #base_init: [true, false]
 base_init: [false]
-=======
-baseline: [true, false]
->>>>>>> 067defa7
 
 data: rl rd lr ld dr dl # relative to nlp_architect/models/li_bert/data/preprocessed_conll
 limit_data: 1.0
