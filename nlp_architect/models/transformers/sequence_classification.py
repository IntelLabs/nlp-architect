--- conflicted
+++ resolved
@@ -172,12 +172,7 @@
             return TensorDataset(all_input_ids, all_input_mask, all_segment_ids, all_label_ids)
         return TensorDataset(all_input_ids, all_input_mask, all_segment_ids)
 
-<<<<<<< HEAD
-    def inference(
-            self, examples: List[SequenceClsInputExample], batch_size: int = 64, evaluate=False):
-=======
     def inference(self, examples: List[SequenceClsInputExample], max_seq_length: int, batch_size: int = 64, evaluate=False):
->>>>>>> 4df65687
         """
         Run inference on given examples
 
