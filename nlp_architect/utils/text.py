# ******************************************************************************
# Copyright 2017-2018 Intel Corporation
#
# Licensed under the Apache License, Version 2.0 (the "License");
# you may not use this file except in compliance with the License.
# You may obtain a copy of the License at
#
#     http://www.apache.org/licenses/LICENSE-2.0
#
# Unless required by applicable law or agreed to in writing, software
# distributed under the License is distributed on an "AS IS" BASIS,
# WITHOUT WARRANTIES OR CONDITIONS OF ANY KIND, either express or implied.
# See the License for the specific language governing permissions and
# limitations under the License.
# ******************************************************************************
import sys
import re

import spacy
from spacy.cli.download import download as spacy_download
from nltk.stem.snowball import EnglishStemmer
from nltk import WordNetLemmatizer
from spacy.lemmatizer import Lemmatizer
from spacy.lang.en import LEMMA_INDEX, LEMMA_EXC, LEMMA_RULES

from nlp_architect.utils.generic import license_prompt


class Vocabulary:
    """
    A vocabulary that maps words to ints (storing a vocabulary)
    """

    def __init__(self, start=0):

        self._vocab = {}
        self._rev_vocab = {}
        self.next = start

    def add(self, word):
        """
        Add word to vocabulary

        Args:
            word (str): word to add

        Returns:
            int: id of added word
        """
        if word not in self._vocab.keys():
            self._vocab[word] = self.next
            self._rev_vocab[self.next] = word
            self.next += 1
        return self._vocab.get(word)

    def word_id(self, word):
        """
        Get the word_id of given word

        Args:
            word (str): word from vocabulary

        Returns:
            int: int id of word
        """
        return self._vocab.get(word, None)

    def __getitem__(self, item):
        """
        Get the word_id of given word (same as `word_id`)
        """
        return self.word_id(item)

    def __len__(self):
        return len(self._vocab)

    def __iter__(self):
        for word in self.vocab.keys():
            yield word

    @property
    def max(self):
        return self.next

    def id_to_word(self, wid):
        """
        Word-id to word (string)

        Args:
            wid (int): word id

        Returns:
            str: string of given word id
        """
        return self._rev_vocab.get(wid)

    @property
    def vocab(self):
        """
        dict: get the dict object of the vocabulary
        """
        return self._vocab

    def add_vocab_offset(self, offset):
        """
        Adds an offset to the ints of the vocabulary

        Args:
            offset (int): an int offset
        """
        new_vocab = {}
        for k, v in self.vocab.items():
            new_vocab[k] = v + offset
        self.next += offset
        self._vocab = new_vocab
        self._rev_vocab = {v: k for k, v in new_vocab.items()}

    def reverse_vocab(self):
        """
        Return the vocabulary as a reversed dict object

        Returns:
            dict: reversed vocabulary object
        """
        return self._rev_vocab


def is_spacy_model_installed(model_name):
    try:
        spacy.load(model_name)
        return True
    except OSError:
        return False


class SpacyInstance:
    """
    Spacy pipeline wrapper which prompts user for model download authorization.

    Args:
        model (str, optional): spacy model name (default: english small model)
        disable (list of string, optional): pipeline annotators to disable
            (default: [])
    """

    def __init__(self, model='en', disable=None):
        if disable is None:
            disable = []
        try:
            self._parser = spacy.load(model, disable=disable)
        except OSError:
            url = 'https://spacy.io/models'
            if license_prompt('Spacy {} model'.format(model), url) is False:
                sys.exit(0)
            spacy_download(model)
            self._parser = spacy.load(model, disable=disable)

    @property
    def parser(self):
        """return Spacy's instance parser"""
        return self._parser

    def tokenize(self, text):
        """
        Tokenize a sentence into tokens
        Args:
            text (str): text to tokenize

        Returns:
            list: a list of str tokens of input
        """
        # pylint: disable=not-callable

        return [t.text for t in self.parser(text)]


<<<<<<< HEAD
stemmer = EnglishStemmer()
lemmatizer = WordNetLemmatizer()
spacy_lemmatizer = Lemmatizer(LEMMA_INDEX, LEMMA_EXC, LEMMA_RULES)
p = re.compile(r'[ \-,;.@&_]')


def simple_normalizer(text):
    """
    Simple text normalizer. Runs each token of a phrase thru wordnet lemmatizer
    and a stemmer.
    """
    if not str(text).isupper() or \
            not str(text).endswith('S') or \
            not len(text.split()) == 1:
        tokens = list(filter(lambda x: len(x) != 0, p.split(text.strip())))
        text = ' '.join([stemmer.stem(lemmatizer.lemmatize(t))
                         for t in tokens])
    return text


def spacy_normalizer(text, lemma=None):
    """
    Simple text normalizer using spacy lemmatizer. Runs each token of a phrase
    thru a lemmatizer and a stemmer.
    Arguments:
        text(string): the text to normalize.
        lemma(string): lemma of the given text. in this case only stemmer will
        run.
    """
    if not str(text).isupper() or \
            not str(text).endswith('S') or \
            not len(text.split()) == 1:
        tokens = list(filter(lambda x: len(x) != 0, p.split(text.strip())))
        if lemma:
            lemma = lemma.split(' ')
            text = ' '.join([stemmer.stem(l)
                             for l in lemma])
        else:
            text = ' '.join([stemmer.stem(spacy_lemmatizer(t, u'NOUN')[0])
                             for t in tokens])
    return text
=======
def read_sequential_tagging_file(file_path, ignore_line_patterns=None):
    """
    Read a tab separated sequential tagging file.
    Returns a list of list of tuple of tags (sentences, words)

    Args:
        file_path (str): input file path
        ignore_line_patterns (list, optional): list of string patterns to ignore

    Returns:
        list of list of tuples
    """
    if ignore_line_patterns:
        assert isinstance(ignore_line_patterns, list), 'ignore_line_patterns must be a list'

    def _split_into_sentences(file_lines):
        sentences = []
        s = []
        for line in file_lines:
            if len(line) == 0:
                sentences.append(s)
                s = []
                continue
            s.append(line)
        if len(s) > 0:
            sentences.append(s)
        return sentences

    with open(file_path, encoding='utf-8') as fp:
        data = fp.readlines()
        data = [d.strip() for d in data]
        if ignore_line_patterns:
            for s in ignore_line_patterns:
                data = [d for d in data if s not in d]
        data = [tuple(d.split()) for d in data]
    return _split_into_sentences(data)


def word_vector_generator(data, lower=False, start=0):
    """
    Word vector generator util.
    Transforms a list of sentences into numpy int vectors and returns the
    constructed vocabulary

    Arguments:
        data (list): list of list of strings
        lower (bool, optional): transform strings into lower case
        start (int, optional): vocabulary index start integer

    Returns:
        np.array: a 2D numpy array
        Vocabulary: constructed vocabulary
    """
    vocab = Vocabulary(start)
    data_vec = []
    for sentence in data:
        sentence_vec = []
        for w in sentence:
            word = w
            if lower:
                word = word.lower()
            wid = vocab[word]
            if wid is None:
                wid = vocab.add(word)
            sentence_vec.append(wid)
        data_vec.append(sentence_vec)
    return data_vec, vocab


def character_vector_generator(data, start=0):
    """
    Character word vector generator util.
    Transforms a list of sentences into numpy int vectors of the characters
    of the words of the sentence, and returns the constructed vocabulary

    Arguments:
        data (list): list of list of strings
        start (int, optional): vocabulary index start integer

    Returns:
        np.array: a 2D numpy array
        Vocabulary: constructed vocabulary
    """
    vocab = Vocabulary(start)
    data_vec = []
    for sentence in data:
        sentence_vec = []
        for w in sentence:
            word_vec = []
            for char in w:
                cid = vocab[char]
                if cid is None:
                    cid = vocab.add(char)
                word_vec.append(cid)
            sentence_vec.append(word_vec)
        data_vec.append(sentence_vec)
    return data_vec, vocab


def extract_nps(annotation_list, text=None):
    """
    Extract Noun Phrases from given text tokens and phrase annotations.
    Returns a list of tuples with start/end indexes.

    Args:
        annotation_list (list): a list of annotation tags in str
        text (list, optional): a list of token texts in str

    Returns:
        list of start/end markers of noun phrases, if text is provided a list of noun phrase texts
    """
    np_starts = [i for i in range(len(annotation_list)) if annotation_list[i] == 'B-NP']
    np_markers = []
    for s in np_starts:
        i = 1
        while s + i < len(annotation_list) and annotation_list[s + i] == 'I-NP':
            i += 1
        np_markers.append((s, s + i))
    return_markers = np_markers
    if text:
        assert len(text) == len(annotation_list), 'annotations/text length mismatch'
        return_markers = [' '.join(text[s:e]) for s, e in np_markers]
    return return_markers
>>>>>>> 80f34fe8
<|MERGE_RESOLUTION|>--- conflicted
+++ resolved
@@ -174,7 +174,6 @@
         return [t.text for t in self.parser(text)]
 
 
-<<<<<<< HEAD
 stemmer = EnglishStemmer()
 lemmatizer = WordNetLemmatizer()
 spacy_lemmatizer = Lemmatizer(LEMMA_INDEX, LEMMA_EXC, LEMMA_RULES)
@@ -216,8 +215,9 @@
             text = ' '.join([stemmer.stem(spacy_lemmatizer(t, u'NOUN')[0])
                              for t in tokens])
     return text
-=======
-def read_sequential_tagging_file(file_path, ignore_line_patterns=None):
+
+ 
+ def read_sequential_tagging_file(file_path, ignore_line_patterns=None):
     """
     Read a tab separated sequential tagging file.
     Returns a list of list of tuple of tags (sentences, words)
@@ -339,5 +339,4 @@
     if text:
         assert len(text) == len(annotation_list), 'annotations/text length mismatch'
         return_markers = [' '.join(text[s:e]) for s, e in np_markers]
-    return return_markers
->>>>>>> 80f34fe8
+    return return_markers