# ******************************************************************************
# Copyright 2017-2019 Intel Corporation
#
# Licensed under the Apache License, Version 2.0 (the "License");
# you may not use this file except in compliance with the License.
# You may obtain a copy of the License at
#
#     http://www.apache.org/licenses/LICENSE-2.0
#
# Unless required by applicable law or agreed to in writing, software
# distributed under the License is distributed on an "AS IS" BASIS,
# WITHOUT WARRANTIES OR CONDITIONS OF ANY KIND, either express or implied.
# See the License for the specific language governing permissions and
# limitations under the License.
# ******************************************************************************
import argparse
import io
import os
import torch
from torch.utils.data import DataLoader, RandomSampler, SequentialSampler

from nlp_architect.data.sequential_tagging import TokenClsInputExample, TokenClsProcessor
from nlp_architect.data.utils import write_column_tagged_file
from nlp_architect.models.tagging import NeuralTagger
from nlp_architect.nn.torch.modules.embedders import IDCNN, CNNLSTM
from nlp_architect.nn.torch import setup_backend, set_seed
from nlp_architect.nn.torch.distillation import TeacherStudentDistill
from nlp_architect.procedures.procedure import Procedure
from nlp_architect.procedures.registry import register_train_cmd, register_inference_cmd
from nlp_architect.utils.embedding import get_embedding_matrix, load_embedding_file
from nlp_architect.utils.io import prepare_output_path
from nlp_architect.utils.text import SpacyInstance
from nlp_architect.nn.torch.data.dataset import ParallelDataset, ConcatTensorDataset, CombinedTensorDataset
from nlp_architect.models.transformers import TransformerTokenClassifier


@register_train_cmd(name="tagger", description="Train a neural tagger")
class TrainTagger(Procedure):
    @staticmethod
    def add_arguments(parser: argparse.ArgumentParser):
        add_parse_args(parser)

    @staticmethod
    def run_procedure(args):
        do_training(args)


@register_train_cmd(
    name="tagger_kd",
    description="Train a neural tagger using Knowledge Distillation"
    " and a Transformer teacher model",
)
class TrainTaggerKD(Procedure):
    @staticmethod
    def add_arguments(parser: argparse.ArgumentParser):
        add_parse_args(parser)
        TeacherStudentDistill.add_args(parser)

    @staticmethod
    def run_procedure(args):
        do_kd_training(args)


@register_train_cmd(
    name="tagger_kd_pseudo",
    description="Train a neural tagger using Knowledge Distillation"
    " and a Transformer teacher model + pseudo-labeling",
)
class TrainTaggerKDPseudo(Procedure):
    @staticmethod
    def add_arguments(parser: argparse.ArgumentParser):
        add_parse_args(parser)
        TeacherStudentDistill.add_args(parser)
<<<<<<< HEAD
        parser.add_argument("--unlabeled_filename", default="unlabeled.txt", type=str,
                            help="The file name containing the unlabeled training examples")
        parser.add_argument('--parallel_batching', action='store_true',
                            help="sample labeled/unlabeled batch in parallel")
=======
        parser.add_argument(
            "--unlabeled_filename",
            default="unlabeled.txt",
            type=str,
            help="The file name containing the unlabeled training examples",
        )
>>>>>>> 26a37fc3

    @staticmethod
    def run_procedure(args):
        do_kd_pseudo_training(args)


@register_inference_cmd(name="tagger", description="Run a neural tagger model")
class RunTagger(Procedure):
    @staticmethod
    def add_arguments(parser: argparse.ArgumentParser):
        parser.add_argument(
            "--data_file",
            default=None,
            type=str,
            required=True,
            help="The data file containing data for inference",
        )
        parser.add_argument(
            "--model_dir", type=str, required=True, help="Path to trained model directory"
        )
        parser.add_argument(
            "--output_dir",
            type=str,
            required=True,
            help="Output directory where the model will be saved",
        )
        parser.add_argument(
            "--overwrite_output_dir",
            action="store_true",
            help="Overwrite the content of the output directory",
        )
        parser.add_argument(
            "--no_cuda", action="store_true", help="Avoid using CUDA when available"
        )
        parser.add_argument("-b", type=int, default=100, help="Batch size")

    @staticmethod
    def run_procedure(args):
        do_inference(args)


def add_parse_args(parser: argparse.ArgumentParser):
    parser.add_argument(
        "--model_type",
        default="cnn-lstm",
        type=str,
        choices=list(MODEL_TYPE.keys()),
        help="model type to use for this tagger",
    )
    parser.add_argument("--config_file", type=str, help="Embedder model configuration file")
    parser.add_argument("-b", type=int, default=10, help="Batch size")
    parser.add_argument("-e", type=int, default=155, help="Number of epochs")
    parser.add_argument(
        "--data_dir",
        default=None,
        type=str,
        required=True,
        help="The input data dir. Should contain dataset files to be parsed by " "the dataloaders.",
    )
    parser.add_argument(
        "--tag_col", type=int, default=-1, help="Entity labels tab number in train/test files"
    )
    parser.add_argument("--max_sentence_length", type=int, default=50, help="Max sentence length")
    parser.add_argument(
        "--max_word_length", type=int, default=12, help="Max word length in characters"
    )
    parser.add_argument(
        "--use_crf", action="store_true", help="Use CRF classifier instead of Softmax"
    )
    parser.add_argument(
        "--lr", type=float, default=0.001, help="Learning rate for optimizer (Adam)"
    )
    parser.add_argument("--embedding_file", help="Path to external word embedding model file")
    parser.add_argument(
        "--output_dir",
        type=str,
        required=True,
        help="Output directory where the model will be saved",
    )
    parser.add_argument("--seed", type=int, default=42, help="random seed for initialization")
    parser.add_argument("--logging_steps", type=int, default=50, help="Log every X updates steps.")
    parser.add_argument(
        "--save_steps", type=int, default=500, help="Save model every X updates steps."
    )
    parser.add_argument(
        "--overwrite_output_dir",
        action="store_true",
        help="Overwrite the content of the output directory",
    )
    parser.add_argument("--no_cuda", action="store_true", help="Avoid using CUDA when available")
    parser.add_argument(
        "--best_result_file",
        type=str,
        default="best_dev.txt",
        help="file path for best evaluation output",
    )
    parser.add_argument(
        "--word_dropout", type=float, default=0, help="word dropout rate for input tokens"
    )
    parser.add_argument(
        "--ignore_token", type=str, default="", help="a token to ignore when processing the data"
    )
    parser.add_argument(
        "--train_filename", type=str, default="train.txt", help="filename of training dataset"
    )
    parser.add_argument(
        "--dev_filename", type=str, default="dev.txt", help="filename of development dataset"
    )
    parser.add_argument(
        "--test_filename", type=str, default="test.txt", help="filename of test dataset"
    )


MODEL_TYPE = {"cnn-lstm": CNNLSTM, "id-cnn": IDCNN}


def do_training(args):
    prepare_output_path(args.output_dir, args.overwrite_output_dir)
    device, n_gpus = setup_backend(args.no_cuda)
    # Set seed
    args.seed = set_seed(args.seed, n_gpus)
    # prepare data
    processor = TokenClsProcessor(
        args.data_dir, tag_col=args.tag_col, ignore_token=args.ignore_token
    )
    train_ex = processor.get_train_examples(filename=args.train_filename)
    dev_ex = processor.get_dev_examples(filename=args.dev_filename)
    test_ex = processor.get_test_examples(filename=args.test_filename)
    vocab = processor.get_vocabulary(train_ex + dev_ex + test_ex)
    vocab_size = len(vocab) + 1
    num_labels = len(processor.get_labels()) + 1
    # create an embedder
    embedder_cls = MODEL_TYPE[args.model_type]
    if args.config_file is not None:
        embedder_model = embedder_cls.from_config(vocab_size, num_labels, args.config_file)
    else:
        embedder_model = embedder_cls(vocab_size, num_labels)

    # load external word embeddings if present
    if args.embedding_file is not None:
        emb_dict = load_embedding_file(args.embedding_file, dim=embedder_model.word_embedding_dim)
        emb_mat = get_embedding_matrix(emb_dict, vocab)
        emb_mat = torch.tensor(emb_mat, dtype=torch.float)
        embedder_model.load_embeddings(emb_mat)

    classifier = NeuralTagger(
        embedder_model,
        word_vocab=vocab,
        labels=processor.get_labels(),
        use_crf=args.use_crf,
        device=device,
        n_gpus=n_gpus,
    )

    train_batch_size = args.b * max(1, n_gpus)

    train_dataset = classifier.convert_to_tensors(
        train_ex, max_seq_length=args.max_sentence_length, max_word_length=args.max_word_length
    )
    train_sampler = RandomSampler(train_dataset)
    train_dl = DataLoader(train_dataset, sampler=train_sampler, batch_size=train_batch_size)
    if dev_ex is not None:
        dev_dataset = classifier.convert_to_tensors(
            dev_ex, max_seq_length=args.max_sentence_length, max_word_length=args.max_word_length
        )
        dev_sampler = SequentialSampler(dev_dataset)
        dev_dl = DataLoader(dev_dataset, sampler=dev_sampler, batch_size=args.b)

    if test_ex is not None:
        test_dataset = classifier.convert_to_tensors(
            test_ex, max_seq_length=args.max_sentence_length, max_word_length=args.max_word_length
        )
        test_sampler = SequentialSampler(test_dataset)
        test_dl = DataLoader(test_dataset, sampler=test_sampler, batch_size=args.b)
    if args.lr is not None:
        opt = classifier.get_optimizer(lr=args.lr)
    classifier.train(
        train_dl,
        dev_dl,
        test_dl,
        epochs=args.e,
        batch_size=args.b,
        logging_steps=args.logging_steps,
        save_steps=args.save_steps,
        save_path=args.output_dir,
        optimizer=opt if opt is not None else None,
        best_result_file=args.best_result_file,
        word_dropout=args.word_dropout,
    )
    classifier.save_model(args.output_dir)


def do_kd_training(args):
    prepare_output_path(args.output_dir, args.overwrite_output_dir)
    device, n_gpus = setup_backend(args.no_cuda)
    # Set seed
    args.seed = set_seed(args.seed, n_gpus)
    # prepare data
    processor = TokenClsProcessor(
        args.data_dir, tag_col=args.tag_col, ignore_token=args.ignore_token
    )
    train_ex = processor.get_train_examples(filename=args.train_filename)
    dev_ex = processor.get_dev_examples(filename=args.dev_filename)
    test_ex = processor.get_test_examples(filename=args.test_filename)
    vocab = processor.get_vocabulary(train_ex + dev_ex + test_ex)
    vocab_size = len(vocab) + 1
    num_labels = len(processor.get_labels()) + 1
    # create an embedder
    embedder_cls = MODEL_TYPE[args.model_type]
    if args.config_file is not None:
        embedder_model = embedder_cls.from_config(vocab_size, num_labels, args.config_file)
    else:
        embedder_model = embedder_cls(vocab_size, num_labels)

    # load external word embeddings if present
    if args.embedding_file is not None:
        emb_dict = load_embedding_file(args.embedding_file, dim=embedder_model.word_embedding_dim)
        emb_mat = get_embedding_matrix(emb_dict, vocab)
        emb_mat = torch.tensor(emb_mat, dtype=torch.float)
        embedder_model.load_embeddings(emb_mat)

    classifier = NeuralTagger(
        embedder_model,
        word_vocab=vocab,
        labels=processor.get_labels(),
        use_crf=args.use_crf,
        device=device,
        n_gpus=n_gpus,
    )

    train_batch_size = args.b * max(1, n_gpus)
    train_dataset = classifier.convert_to_tensors(
        train_ex, max_seq_length=args.max_sentence_length, max_word_length=args.max_word_length
    )

    # load saved teacher args if exist
    if os.path.exists(args.teacher_model_path + os.sep + "training_args.bin"):
        t_args = torch.load(args.teacher_model_path + os.sep + "training_args.bin")
        t_device, t_n_gpus = setup_backend(t_args.no_cuda)
        teacher = TransformerTokenClassifier.load_model(
            model_path=args.teacher_model_path,
            model_type=args.teacher_model_type,
            config_name=t_args.config_name,
            tokenizer_name=t_args.tokenizer_name,
            do_lower_case=t_args.do_lower_case,
            output_path=t_args.output_dir,
            device=t_device,
            n_gpus=t_n_gpus,
        )
    else:
        teacher = TransformerTokenClassifier.load_model(
            model_path=args.teacher_model_path, model_type=args.teacher_model_type
        )
        teacher.to(device, n_gpus)
    teacher_dataset = teacher.convert_to_tensors(
        train_ex, max_seq_length=args.max_sentence_length, include_labels=False
    )

    train_dataset = ParallelDataset(train_dataset, teacher_dataset)

    train_sampler = RandomSampler(train_dataset)
    train_dl = DataLoader(train_dataset, sampler=train_sampler, batch_size=train_batch_size)

    if dev_ex is not None:
        dev_dataset = classifier.convert_to_tensors(
            dev_ex, max_seq_length=args.max_sentence_length, max_word_length=args.max_word_length
        )
        dev_sampler = SequentialSampler(dev_dataset)
        dev_dl = DataLoader(dev_dataset, sampler=dev_sampler, batch_size=args.b)

    if test_ex is not None:
        test_dataset = classifier.convert_to_tensors(
            test_ex, max_seq_length=args.max_sentence_length, max_word_length=args.max_word_length
        )
        test_sampler = SequentialSampler(test_dataset)
        test_dl = DataLoader(test_dataset, sampler=test_sampler, batch_size=args.b)
    if args.lr is not None:
        opt = classifier.get_optimizer(lr=args.lr)

    distiller = TeacherStudentDistill(
        teacher, args.kd_temp, args.kd_dist_w, args.kd_student_w, args.kd_loss_fn
    )
    classifier.train(
        train_dl,
        dev_dl,
        test_dl,
        epochs=args.e,
        batch_size=args.b,
        logging_steps=args.logging_steps,
        save_steps=args.save_steps,
        save_path=args.output_dir,
        optimizer=opt if opt is not None else None,
        distiller=distiller,
        best_result_file=args.best_result_file,
        word_dropout=args.word_dropout,
    )
    classifier.save_model(args.output_dir)


def do_kd_pseudo_training(args):
    prepare_output_path(args.output_dir, args.overwrite_output_dir)
    device, n_gpus = setup_backend(args.no_cuda)
    # Set seed
    args.seed = set_seed(args.seed, n_gpus)
    # prepare data
    processor = TokenClsProcessor(
        args.data_dir, tag_col=args.tag_col, ignore_token=args.ignore_token
    )
    train_labeled_ex = processor.get_train_examples(filename=args.train_filename)
    train_unlabeled_ex = processor.get_train_examples(filename=args.unlabeled_filename)
    dev_ex = processor.get_dev_examples(filename=args.dev_filename)
    test_ex = processor.get_test_examples(filename=args.test_filename)
    vocab = processor.get_vocabulary(train_labeled_ex + train_unlabeled_ex + dev_ex + test_ex)
    vocab_size = len(vocab) + 1
    num_labels = len(processor.get_labels()) + 1
    # create an embedder
    embedder_cls = MODEL_TYPE[args.model_type]
    if args.config_file is not None:
        embedder_model = embedder_cls.from_config(vocab_size, num_labels, args.config_file)
    else:
        embedder_model = embedder_cls(vocab_size, num_labels)

    # load external word embeddings if present
    if args.embedding_file is not None:
        emb_dict = load_embedding_file(args.embedding_file, dim=embedder_model.word_embedding_dim)
        emb_mat = get_embedding_matrix(emb_dict, vocab)
        emb_mat = torch.tensor(emb_mat, dtype=torch.float)
        embedder_model.load_embeddings(emb_mat)

    classifier = NeuralTagger(
        embedder_model,
        word_vocab=vocab,
        labels=processor.get_labels(),
        use_crf=args.use_crf,
        device=device,
        n_gpus=n_gpus,
    )

    train_batch_size = args.b * max(1, n_gpus)
    train_labeled_dataset = classifier.convert_to_tensors(
        train_labeled_ex,
        max_seq_length=args.max_sentence_length,
        max_word_length=args.max_word_length,
    )
    train_unlabeled_dataset = classifier.convert_to_tensors(
<<<<<<< HEAD
        train_unlabeled_ex, max_seq_length=args.max_sentence_length,
        max_word_length=args.max_word_length, include_labels=False)
    
    
    if args.parallel_batching:
        # # concat labeled+unlabeled dataset
        # train_dataset = ConcatTensorDataset(train_labeled_dataset, [train_unlabeled_dataset])
        # match sizes of labeled/unlabeled train data for parallel batching
        larger_ds, smaller_ds = (
            train_labeled_dataset, train_unlabeled_dataset) \
            if len(train_labeled_dataset) > len(train_unlabeled_dataset) \
            else (train_unlabeled_dataset, train_labeled_dataset)
        concat_smaller_ds = smaller_ds
        while len(concat_smaller_ds) < len(larger_ds):
            concat_smaller_ds = ConcatTensorDataset(concat_smaller_ds, [smaller_ds])
        if len(concat_smaller_ds[0]) == 4:
            train_unlabeled_dataset = concat_smaller_ds
        else:
            train_labeled_dataset = concat_smaller_ds
=======
        train_unlabeled_ex,
        max_seq_length=args.max_sentence_length,
        max_word_length=args.max_word_length,
        include_labels=False,
    )
    # match sizes of labeled/unlabeled train data for parallel batching
    larger_ds, smaller_ds = (
        (train_labeled_dataset, train_unlabeled_dataset)
        if len(train_labeled_dataset) > len(train_unlabeled_dataset)
        else (train_unlabeled_dataset, train_labeled_dataset)
    )
    concat_smaller_ds = smaller_ds
    while len(concat_smaller_ds) < len(larger_ds):
        concat_smaller_ds = ConcatTensorDataset(concat_smaller_ds, [smaller_ds])
    if len(concat_smaller_ds[0]) == 4:
        train_unlabeled_dataset = concat_smaller_ds
>>>>>>> 26a37fc3
    else:
        train_dataset = CombinedTensorDataset([train_labeled_dataset, train_unlabeled_dataset])

    # load saved teacher args if exist
    if os.path.exists(args.teacher_model_path + os.sep + "training_args.bin"):
        t_args = torch.load(args.teacher_model_path + os.sep + "training_args.bin")
        t_device, t_n_gpus = setup_backend(t_args.no_cuda)
        teacher = TransformerTokenClassifier.load_model(
            model_path=args.teacher_model_path,
            model_type=args.teacher_model_type,
            config_name=t_args.config_name,
            tokenizer_name=t_args.tokenizer_name,
            do_lower_case=t_args.do_lower_case,
            output_path=t_args.output_dir,
            device=t_device,
            n_gpus=t_n_gpus,
        )
    else:
        teacher = TransformerTokenClassifier.load_model(
            model_path=args.teacher_model_path, model_type=args.teacher_model_type
        )
        teacher.to(device, n_gpus)
<<<<<<< HEAD

    teacher_labeled_dataset = teacher.convert_to_tensors(
        train_labeled_ex, args.max_sentence_length)
=======
    teacher_labeled_dataset = teacher.convert_to_tensors(train_labeled_ex, args.max_sentence_length)
>>>>>>> 26a37fc3
    teacher_unlabeled_dataset = teacher.convert_to_tensors(
        train_unlabeled_ex, args.max_sentence_length, False
    )

<<<<<<< HEAD
    
    if args.parallel_batching:
        # # concat teacher labeled+unlabeled dataset
        # teacher_dataset = ConcatTensorDataset(teacher_labeled_dataset, [teacher_unlabeled_dataset])
        # match sizes of labeled/unlabeled teacher train data for parallel batching
        larger_ds, smaller_ds = (teacher_labeled_dataset, teacher_unlabeled_dataset) if \
            len(teacher_labeled_dataset) > len(teacher_unlabeled_dataset) else \
            (teacher_unlabeled_dataset, teacher_labeled_dataset)
        concat_smaller_ds = smaller_ds
        while len(concat_smaller_ds) < len(larger_ds):
            concat_smaller_ds = ConcatTensorDataset(concat_smaller_ds, [smaller_ds])
        if len(concat_smaller_ds[0]) == 4:
            teacher_unlabeled_dataset = concat_smaller_ds
        else:
            teacher_labeled_dataset = concat_smaller_ds
        
        train_all_dataset = ParallelDataset(
            train_labeled_dataset, teacher_labeled_dataset, train_unlabeled_dataset,
            teacher_unlabeled_dataset)

        train_all_sampler = RandomSampler(train_all_dataset)
        # this way must use same batch size for both labeled/unlabeled sets
        train_dl = DataLoader(
            train_all_dataset, sampler=train_all_sampler, batch_size=train_batch_size)

=======
    # match sizes of labeled/unlabeled teacher train data for parallel batching
    larger_ds, smaller_ds = (
        (teacher_labeled_dataset, teacher_unlabeled_dataset)
        if len(teacher_labeled_dataset) > len(teacher_unlabeled_dataset)
        else (teacher_unlabeled_dataset, teacher_labeled_dataset)
    )
    concat_smaller_ds = smaller_ds
    while len(concat_smaller_ds) < len(larger_ds):
        concat_smaller_ds = ConcatTensorDataset(concat_smaller_ds, [smaller_ds])
    if len(concat_smaller_ds[0]) == 4:
        teacher_unlabeled_dataset = concat_smaller_ds
>>>>>>> 26a37fc3
    else:
        teacher_dataset = CombinedTensorDataset([teacher_labeled_dataset, teacher_unlabeled_dataset])

<<<<<<< HEAD
        train_dataset = ParallelDataset(train_dataset, teacher_dataset)
        train_sampler = RandomSampler(train_dataset)
        train_dl = DataLoader(
            train_dataset, sampler=train_sampler, batch_size=train_batch_size)
=======
    train_all_dataset = ParallelDataset(
        train_labeled_dataset,
        teacher_labeled_dataset,
        train_unlabeled_dataset,
        teacher_unlabeled_dataset,
    )
    train_all_sampler = RandomSampler(train_all_dataset)
    # this way must use same batch size for both labeled/unlabeled sets
    train_all_dl = DataLoader(
        train_all_dataset, sampler=train_all_sampler, batch_size=train_batch_size
    )
>>>>>>> 26a37fc3

    if dev_ex is not None:
        dev_dataset = classifier.convert_to_tensors(
            dev_ex, max_seq_length=args.max_sentence_length, max_word_length=args.max_word_length
        )
        dev_sampler = SequentialSampler(dev_dataset)
        dev_dl = DataLoader(dev_dataset, sampler=dev_sampler, batch_size=args.b)

    if test_ex is not None:
        test_dataset = classifier.convert_to_tensors(
            test_ex, max_seq_length=args.max_sentence_length, max_word_length=args.max_word_length
        )
        test_sampler = SequentialSampler(test_dataset)
        test_dl = DataLoader(test_dataset, sampler=test_sampler, batch_size=args.b)
    if args.lr is not None:
        opt = classifier.get_optimizer(lr=args.lr)

<<<<<<< HEAD
    distiller = TeacherStudentDistill(teacher, args.kd_temp, args.kd_dist_w, args.kd_student_w,
                                      args.kd_loss_fn)

    classifier.train(train_dl, dev_dl, test_dl,
                     epochs=args.e,
                     batch_size=args.b,
                     logging_steps=args.logging_steps,
                     save_steps=args.save_steps,
                     save_path=args.output_dir,
                     optimizer=opt if opt is not None else None,
                     best_result_file=args.best_result_file,
                     distiller=distiller,
                     word_dropout=args.word_dropout)
=======
    distiller = TeacherStudentDistill(
        teacher, args.kd_temp, args.kd_dist_w, args.kd_student_w, args.kd_loss_fn
    )

    classifier.train(
        train_all_dl,
        dev_dl,
        test_dl,
        epochs=args.e,
        batch_size=args.b,
        logging_steps=args.logging_steps,
        save_steps=args.save_steps,
        save_path=args.output_dir,
        optimizer=opt if opt is not None else None,
        best_result_file=args.best_result_file,
        distiller=distiller,
        word_dropout=args.word_dropout,
    )
>>>>>>> 26a37fc3

    classifier.save_model(args.output_dir)


def do_inference(args):
    prepare_output_path(args.output_dir, args.overwrite_output_dir)
    device, n_gpus = setup_backend(args.no_cuda)
    args.batch_size = args.b * max(1, n_gpus)
    inference_examples = process_inference_input(args.data_file)
    classifier = NeuralTagger.load_model(model_path=args.model_dir)
    classifier.to(device, n_gpus)
    output = classifier.inference(inference_examples, args.b)
    write_column_tagged_file(args.output_dir + os.sep + "output.txt", output)


def process_inference_input(input_file):
    with io.open(input_file) as fp:
        texts = [l.strip() for l in fp.readlines()]
    tokenizer = SpacyInstance(disable=["tagger", "parser", "ner"])
    examples = []
    for i, t in enumerate(texts):
        examples.append(TokenClsInputExample(str(i), t, tokenizer.tokenize(t)))
    return examples<|MERGE_RESOLUTION|>--- conflicted
+++ resolved
@@ -71,19 +71,10 @@
     def add_arguments(parser: argparse.ArgumentParser):
         add_parse_args(parser)
         TeacherStudentDistill.add_args(parser)
-<<<<<<< HEAD
         parser.add_argument("--unlabeled_filename", default="unlabeled.txt", type=str,
                             help="The file name containing the unlabeled training examples")
         parser.add_argument('--parallel_batching', action='store_true',
                             help="sample labeled/unlabeled batch in parallel")
-=======
-        parser.add_argument(
-            "--unlabeled_filename",
-            default="unlabeled.txt",
-            type=str,
-            help="The file name containing the unlabeled training examples",
-        )
->>>>>>> 26a37fc3
 
     @staticmethod
     def run_procedure(args):
@@ -429,7 +420,6 @@
         max_word_length=args.max_word_length,
     )
     train_unlabeled_dataset = classifier.convert_to_tensors(
-<<<<<<< HEAD
         train_unlabeled_ex, max_seq_length=args.max_sentence_length,
         max_word_length=args.max_word_length, include_labels=False)
     
@@ -449,24 +439,6 @@
             train_unlabeled_dataset = concat_smaller_ds
         else:
             train_labeled_dataset = concat_smaller_ds
-=======
-        train_unlabeled_ex,
-        max_seq_length=args.max_sentence_length,
-        max_word_length=args.max_word_length,
-        include_labels=False,
-    )
-    # match sizes of labeled/unlabeled train data for parallel batching
-    larger_ds, smaller_ds = (
-        (train_labeled_dataset, train_unlabeled_dataset)
-        if len(train_labeled_dataset) > len(train_unlabeled_dataset)
-        else (train_unlabeled_dataset, train_labeled_dataset)
-    )
-    concat_smaller_ds = smaller_ds
-    while len(concat_smaller_ds) < len(larger_ds):
-        concat_smaller_ds = ConcatTensorDataset(concat_smaller_ds, [smaller_ds])
-    if len(concat_smaller_ds[0]) == 4:
-        train_unlabeled_dataset = concat_smaller_ds
->>>>>>> 26a37fc3
     else:
         train_dataset = CombinedTensorDataset([train_labeled_dataset, train_unlabeled_dataset])
 
@@ -489,18 +461,13 @@
             model_path=args.teacher_model_path, model_type=args.teacher_model_type
         )
         teacher.to(device, n_gpus)
-<<<<<<< HEAD
 
     teacher_labeled_dataset = teacher.convert_to_tensors(
         train_labeled_ex, args.max_sentence_length)
-=======
-    teacher_labeled_dataset = teacher.convert_to_tensors(train_labeled_ex, args.max_sentence_length)
->>>>>>> 26a37fc3
     teacher_unlabeled_dataset = teacher.convert_to_tensors(
         train_unlabeled_ex, args.max_sentence_length, False
     )
 
-<<<<<<< HEAD
     
     if args.parallel_batching:
         # # concat teacher labeled+unlabeled dataset
@@ -526,40 +493,13 @@
         train_dl = DataLoader(
             train_all_dataset, sampler=train_all_sampler, batch_size=train_batch_size)
 
-=======
-    # match sizes of labeled/unlabeled teacher train data for parallel batching
-    larger_ds, smaller_ds = (
-        (teacher_labeled_dataset, teacher_unlabeled_dataset)
-        if len(teacher_labeled_dataset) > len(teacher_unlabeled_dataset)
-        else (teacher_unlabeled_dataset, teacher_labeled_dataset)
-    )
-    concat_smaller_ds = smaller_ds
-    while len(concat_smaller_ds) < len(larger_ds):
-        concat_smaller_ds = ConcatTensorDataset(concat_smaller_ds, [smaller_ds])
-    if len(concat_smaller_ds[0]) == 4:
-        teacher_unlabeled_dataset = concat_smaller_ds
->>>>>>> 26a37fc3
     else:
         teacher_dataset = CombinedTensorDataset([teacher_labeled_dataset, teacher_unlabeled_dataset])
 
-<<<<<<< HEAD
         train_dataset = ParallelDataset(train_dataset, teacher_dataset)
         train_sampler = RandomSampler(train_dataset)
         train_dl = DataLoader(
             train_dataset, sampler=train_sampler, batch_size=train_batch_size)
-=======
-    train_all_dataset = ParallelDataset(
-        train_labeled_dataset,
-        teacher_labeled_dataset,
-        train_unlabeled_dataset,
-        teacher_unlabeled_dataset,
-    )
-    train_all_sampler = RandomSampler(train_all_dataset)
-    # this way must use same batch size for both labeled/unlabeled sets
-    train_all_dl = DataLoader(
-        train_all_dataset, sampler=train_all_sampler, batch_size=train_batch_size
-    )
->>>>>>> 26a37fc3
 
     if dev_ex is not None:
         dev_dataset = classifier.convert_to_tensors(
@@ -577,7 +517,6 @@
     if args.lr is not None:
         opt = classifier.get_optimizer(lr=args.lr)
 
-<<<<<<< HEAD
     distiller = TeacherStudentDistill(teacher, args.kd_temp, args.kd_dist_w, args.kd_student_w,
                                       args.kd_loss_fn)
 
@@ -591,26 +530,6 @@
                      best_result_file=args.best_result_file,
                      distiller=distiller,
                      word_dropout=args.word_dropout)
-=======
-    distiller = TeacherStudentDistill(
-        teacher, args.kd_temp, args.kd_dist_w, args.kd_student_w, args.kd_loss_fn
-    )
-
-    classifier.train(
-        train_all_dl,
-        dev_dl,
-        test_dl,
-        epochs=args.e,
-        batch_size=args.b,
-        logging_steps=args.logging_steps,
-        save_steps=args.save_steps,
-        save_path=args.output_dir,
-        optimizer=opt if opt is not None else None,
-        best_result_file=args.best_result_file,
-        distiller=distiller,
-        word_dropout=args.word_dropout,
-    )
->>>>>>> 26a37fc3
 
     classifier.save_model(args.output_dir)
 
