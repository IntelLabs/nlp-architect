--- conflicted
+++ resolved
@@ -169,36 +169,4 @@
         print("Unzipping...")
         uncompress_file(zip_path, outpath=str(SpacyBISTParser.dir))
         remove(zip_path)
-<<<<<<< HEAD
-        print("Done.")
-
-
-def _spacy_pos_to_ptb(pos, text):
-    """
-    Converts a Spacy part-of-speech tag to a Penn Treebank part-of-speech tag.
-
-    Args:
-        pos (str): Spacy POS tag.
-        text (str): The token text.
-
-    Returns:
-        ptb_tag (str): Standard PTB POS tag.
-    """
-    validate((pos, str, 0, 30), (text, str, 0, 1000))
-    ptb_tag = pos
-    if text in ["...", "—"]:
-        ptb_tag = ":"
-    elif text == "*":
-        ptb_tag = "SYM"
-    elif pos == "AFX":
-        ptb_tag = "JJ"
-    elif pos == "ADD":
-        ptb_tag = "NN"
-    elif text != pos and text in [",", ".", ":", "``", "-RRB-", "-LRB-"]:
-        ptb_tag = text
-    elif pos in ["NFP", "HYPH", "XX"]:
-        ptb_tag = "SYM"
-    return ptb_tag
-=======
-        print('Done.')
->>>>>>> 1cf54bdd
+        print('Done.')