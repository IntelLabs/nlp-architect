--- conflicted
+++ resolved
@@ -333,17 +333,11 @@
             )
             return None
         return self._create_examples(
-<<<<<<< HEAD
             read_column_tagged_file(
                 os.path.join(data_dir, file_name),
                 tag_col=self.tag_col,
                 ignore_line=self.ignore_token),
             set_name)
-=======
-            read_column_tagged_file(os.path.join(data_dir, file_name), tag_col=self.tag_col),
-            set_name,
-        )
->>>>>>> 04da5f1f
 
     def get_train_examples(self, filename="train.txt"):
         return self._read_examples(self.data_dir, filename, "train")
@@ -390,17 +384,10 @@
         examples = []
         for i, (sentence, labels) in enumerate(lines):
             guid = "%s-%s" % (set_type, i)
-<<<<<<< HEAD
-            text = ' '.join(sentence)
+            text = " ".join(sentence)
             shapes = [cls._get_shape(w) for w in sentence]
             examples.append(TokenClsInputExample(guid=guid, text=text,
                                                  tokens=sentence, label=labels, shapes=shapes))
-=======
-            text = " ".join(sentence)
-            examples.append(
-                TokenClsInputExample(guid=guid, text=text, tokens=sentence, label=labels)
-            )
->>>>>>> 04da5f1f
         return examples
 
     def get_vocabulary(self, examples: TokenClsInputExample = None):
